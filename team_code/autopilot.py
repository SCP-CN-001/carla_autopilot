"""
Privileged driving agent used for data collection.
Drives by accessing the simulator directly.
"""

import os
import ujson
import datetime
import pathlib
import gzip
from collections import deque
from agents.navigation.local_planner import RoadOption
import math
import numpy as np
import carla
from scipy.integrate import RK45

from srunner.scenariomanager.carla_data_provider import CarlaDataProvider
from leaderboard.autoagents import autonomous_agent, autonomous_agent_local
from nav_planner import RoutePlanner
from lateral_controller import LateralPIDController
from privileged_route_planner import PrivilegedRoutePlanner
from config import GlobalConfig
import transfuser_utils as t_u
from scenario_logger import ScenarioLogger
from longitudinal_controller import LongitudinalLinearRegressionController
from kinematic_bicycle_model import KinematicBicycleModel

def get_entry_point():
    return "AutoPilot"


class AutoPilot(autonomous_agent_local.AutonomousAgent):
    """
      Privileged driving agent used for data collection.
      Drives by accessing the simulator directly.
      """

    def setup(self, path_to_conf_file, route_index=None, traffic_manager=None):
        """
        Set up the autonomous agent for the CARLA simulation.

        Args:
            config_file_path (str): Path to the configuration file.
            route_index (int, optional): Index of the route to follow.
            traffic_manager (object, optional): The traffic manager object.

        """
        self.recording = False
        self.track = autonomous_agent.Track.MAP
        self.config_path = path_to_conf_file
        self.step = -1
        self.initialized = False
        self.save_path = None
        self.route_index = route_index

        self.datagen = int(os.environ.get("DATAGEN", 0)) == 1

        self.config = GlobalConfig()

        self.speed_histogram = []
        self.make_histogram = int(os.environ.get("HISTOGRAM", 0))

        self.tp_stats = False
        self.tp_sign_agrees_with_angle = []
        if int(os.environ.get("TP_STATS", 0)):
            self.tp_stats = True

        # Dynamics models
        self.ego_model = KinematicBicycleModel(self.config)
        self.vehicle_model = KinematicBicycleModel(self.config)

        # Configuration
        self.visualize = int(os.environ.get("DEBUG_CHALLENGE", 0))

        self.walker_close = False
        self.distance_to_walker = np.inf
        self.stop_sign_close = False

        # To avoid failing the ActorBlockedTest, the agent has to move at least 0.1 m/s every 179 ticks
        self.ego_blocked_for_ticks = 0

        # Controllers
        self._turn_controller = LateralPIDController(self.config)

        self.list_traffic_lights = []

        # Navigation command buffer, needed because the correct command comes from the last cleared waypoint
        self.commands = deque(maxlen=2)
        self.commands.append(4)
        self.commands.append(4)
        self.next_commands = deque(maxlen=2)
        self.next_commands.append(4)
        self.next_commands.append(4)
        self.target_point_prev = [1e5, 1e5, 1e5]

        # Initialize controls
        self.steer = 0.0
        self.throttle = 0.0
        self.brake = 0.0
        self.target_speed = self.config.target_speed_fast

        self.augmentation_translation = 0
        self.augmentation_rotation = 0

        # Angle to the next waypoint, normalized in [-1, 1] corresponding to [-90, 90]
        self.angle = 0.0
        self.stop_sign_hazard = False
        self.traffic_light_hazard = False
        self.walker_hazard = False
        self.vehicle_hazard = False
        self.junction = False
        self.aim_wp = None  # Waypoint the expert is steering towards
        self.remaining_route = None  # Remaining route
        self.remaining_route_original = None  # Remaining original route
        self.close_traffic_lights = []
        self.close_stop_signs = []
        self.was_at_stop_sign = False
        self.cleared_stop_sign = False
        self.visible_walker_ids = []
        self.walker_past_pos = {}  # Position of walker in the last frame

        self._vehicle_lights = carla.VehicleLightState.Position | carla.VehicleLightState.LowBeam

        # Get the world map and the ego vehicle
        self.world_map = CarlaDataProvider.get_map()

        # Set up the save path if specified
        if os.environ.get("SAVE_PATH", None) is not None:
            now = datetime.datetime.now()
            string = pathlib.Path(os.environ["ROUTES"]).stem + "_"
            string += f"route{self.route_index}_"
            string += "_".join(map(lambda x: f"{x:02}", (now.month, now.day, now.hour, now.minute, now.second)))

            self.save_path = pathlib.Path(os.environ["SAVE_PATH"]) / string
            self.save_path.mkdir(parents=True, exist_ok=False)

            if self.datagen:
                (self.save_path / "measurements").mkdir()

            self.lon_logger = ScenarioLogger(
                save_path=self.save_path,
                route_index=route_index,
                logging_freq=self.config.logging_freq,
                log_only=True,
                route_only=False,  # with vehicles
                roi=self.config.logger_region_of_interest,
            )

    def toggle_recording(self, force_stop=False):
        """
        Toggle the recording of the simulation data.

        Args:
            force_stop (bool, optional): If True, stop the recording regardless of the current state.
        """
        # Toggle the recording state and determine the text
        self.recording = not self.recording

        if self.recording and not force_stop:
            self.client = CarlaDataProvider.get_client()

            # Determine the scenario name and number
            scenario_name = pathlib.Path(self.config_path).parent.stem
            scenario_number = pathlib.Path(self.config_path).stem

            # Construct the log file path
            log_path = f"{pathlib.Path(os.environ['SAVE_PATH'])}/{scenario_name}/{scenario_number}.log"

            print(f"Saving to {log_path}")
            pathlib.Path(os.path.dirname(log_path)).mkdir(parents=True, exist_ok=True)

            # Start the recorder with the specified log path
            self.client.start_recorder(log_path, True)
        else:
            # Stop the recorder
            self.client.stop_recorder()

    def _init(self, hd_map):
        """
        Initialize the agent by setting up the route planner, longitudinal controller,
        command planner, and other necessary components.

        Args:
            hd_map (carla.Map): The map object of the CARLA world.
        """
        print("Sparse Waypoints:", len(self._global_plan))
        print("Dense Waypoints:", len(self.org_dense_route_world_coord))

        # Get the hero vehicle and the CARLA world
        self._vehicle = CarlaDataProvider.get_hero_actor()
        self._world = self._vehicle.get_world()

        # Check if the vehicle starts from a parking spot
        distance_to_road = self.org_dense_route_world_coord[0][0].location.distance(self._vehicle.get_location())
        # The first waypoint starts at the lane center, hence it's more than 2 m away from the center of the
        # ego vehicle at the beginning.
        starts_with_parking_exit = distance_to_road > 2

        # Set up the route planner and extrapolation
        self._waypoint_planner = PrivilegedRoutePlanner(self.config)
        self._waypoint_planner.setup_route(self.org_dense_route_world_coord, self._world, self.world_map,
                                           starts_with_parking_exit, self._vehicle.get_location())
        self._waypoint_planner.save()

        # Set up the longitudinal controller and command planner
        self._longitudinal_controller = LongitudinalLinearRegressionController(self.config)
        self._command_planner = RoutePlanner(self.config.route_planner_min_distance,
                                             self.config.route_planner_max_distance)
        self._command_planner.set_route(self._global_plan_world_coord)

        # Set up logging
        if self.save_path is not None:
            self.lon_logger.ego_vehicle = self._vehicle
            self.lon_logger.world = self._world

        # Preprocess traffic lights
        all_actors = self._world.get_actors()
        for actor in all_actors:
            if "traffic_light" in actor.type_id:
                center, waypoints = t_u.get_traffic_light_waypoints(actor, self.world_map)
                self.list_traffic_lights.append((actor, center, waypoints))

        # Remove bugged 2-wheelers
        # https://github.com/carla-simulator/carla/issues/3670
        for actor in all_actors:
            if "vehicle" in actor.type_id:
                extent = actor.bounding_box.extent
                if extent.x < 0.001 or extent.y < 0.001 or extent.z < 0.001:
                    actor.destroy()

        self.initialized = True

    def sensors(self):
        """
        Returns a list of sensor specifications for the ego vehicle.

        Each sensor specification is a dictionary containing the sensor type,
        reading frequency, position, and other relevant parameters.

        Returns:
            list: A list of sensor specification dictionaries.
        """
        sensor_specs = [{
            "type": "sensor.opendrive_map",
            "reading_frequency": 1e-6,
            "id": "hd_map"
        }, {
            "type": "sensor.other.imu",
            "x": 0.0,
            "y": 0.0,
            "z": 0.0,
            "roll": 0.0,
            "pitch": 0.0,
            "yaw": 0.0,
            "sensor_tick": 0.05,
            "id": "imu"
        }, {
            "type": "sensor.speedometer",
            "reading_frequency": 20,
            "id": "speed"
        }]

        return sensor_specs

    def tick_autopilot(self, input_data):
        """
        Get the current state of the vehicle from the input data and the vehicle's sensors.

        Args:
            input_data (dict): Input data containing sensor information.

        Returns:
            dict: A dictionary containing the vehicle's position (GPS), speed, and compass heading.
        """
        # Get the vehicle's speed from its velocity vector
        speed = self._vehicle.get_velocity().length()

        # Get the IMU data from the input data
        imu_data = input_data["imu"][1][-1]

        # Preprocess the compass data from the IMU
        compass = t_u.preprocess_compass(imu_data)

        # Get the vehicle's position from its location
        position = self._vehicle.get_location()
        gps = np.array([position.x, position.y, position.z])

        # Create a dictionary containing the vehicle's state
        vehicle_state = {
            "gps": gps,
            "speed": speed,
            "compass": compass,
        }

        return vehicle_state

    def run_step(self, input_data, timestamp, sensors=None, plant=False):
        """
        Run a single step of the agent's control loop.

        Args:
            input_data (dict): Input data for the current step.
            timestamp (float): Timestamp of the current step.
            sensors (list, optional): List of sensor objects. Default is None.
            plant (bool, optional): Flag indicating whether to run the plant simulation or not. Default is False.

        Returns:
            If plant is False, it returns the control commands (steer, throttle, brake).
            If plant is True, it returns the driving data for the current step.
        """
        self.step += 1

        # Initialize the agent if not done yet
        if not self.initialized:
            client = CarlaDataProvider.get_client()
            world_map = client.get_world().get_map()
            self._init(world_map)

        # Get the control commands and driving data for the current step
        control, driving_data = self._get_control(input_data, plant)

        if plant:
            return driving_data
        else:
            return control

    def _get_control(self, input_data, plant):
        """
        Compute the control commands and save the driving data for the current frame.

        Args:
            input_data (dict): Input data for the current frame.
            plant (object): The plant object representing the vehicle dynamics.

        Returns:
            tuple: A tuple containing the control commands (steer, throttle, brake) and the driving data.
        """
        tick_data = self.tick_autopilot(input_data)
        ego_position = tick_data["gps"]

        # Waypoint planning and route generation
        route_np, route_wp, _, distance_to_next_traffic_light, next_traffic_light, distance_to_next_stop_sign,\
                                        next_stop_sign, speed_limit = self._waypoint_planner.run_step(ego_position)

        # Extract relevant route information
        self.remaining_route = route_np[self.config.tf_first_checkpoint_distance:][::self.config.points_per_meter]
        self.remaining_route_original = self._waypoint_planner.original_route_points[
            self._waypoint_planner.route_index:][self.config.tf_first_checkpoint_distance:][::self.config.
                                                                                            points_per_meter]

        # Get the current speed and target speed
        ego_speed = tick_data["speed"]
        target_speed = speed_limit * self.config.ratio_target_speed_limit

        # Reduce target speed if there is a junction ahead
        for i in range(min(self.config.max_lookahead_to_check_for_junction, len(route_wp))):
            if route_wp[i].is_junction:
                target_speed = min(target_speed, self.config.max_speed_in_junction)
                break

        # Get the list of vehicles in the scene
        actors = self._world.get_actors()
        vehicles = list(actors.filter("*vehicle*"))

        # Manage route obstacle scenarios and adjust target speed
        target_speed_route_obstacle, keep_driving, speed_reduced_by_obj = self._manage_route_obstacle_scenarios(
            target_speed, ego_speed, route_wp, vehicles, route_np)

        # In case the agent overtakes an obstacle, keep driving in case the opposite lane is free instead of using idm
        # and the kinematic bicycle model forecasts
        if keep_driving:
            brake, target_speed = False, target_speed_route_obstacle
        else:
            brake, target_speed, speed_reduced_by_obj = self.get_brake_and_target_speed(
                plant, route_np, distance_to_next_traffic_light, next_traffic_light, distance_to_next_stop_sign,
                next_stop_sign, vehicles, actors, target_speed, speed_reduced_by_obj)

        target_speed = min(target_speed, target_speed_route_obstacle)

        # Determine if the ego vehicle is at a junction
        ego_vehicle_waypoint = self.world_map.get_waypoint(self._vehicle.get_location())
        self.junction = ego_vehicle_waypoint.is_junction

        # Compute throttle and brake control
        throttle, control_brake = self._longitudinal_controller.get_throttle_and_brake(brake, target_speed, ego_speed)

        # Compute steering control
        steer = self._get_steer(route_np, ego_position, tick_data["compass"], ego_speed)

        # Create the control command
        control = carla.VehicleControl()
        control.steer = steer + self.config.steer_noise * np.random.randn()
        control.throttle = throttle
        control.brake = float(brake or control_brake)

        # Apply brake if the vehicle is stopped to prevent rolling back
        if control.throttle == 0 and ego_speed < self.config.minimum_speed_to_prevent_rolling_back:
            control.brake = 1

        # Apply throttle if the vehicle is blocked for too long
        ego_velocity = CarlaDataProvider.get_velocity(self._vehicle)
        if ego_velocity < 0.1:
            self.ego_blocked_for_ticks += 1
        else:
            self.ego_blocked_for_ticks = 0

        if self.ego_blocked_for_ticks >= self.config.max_blocked_ticks:
            control.throttle = 1
            control.brake = 0

        # Save control commands and target speed
        self.steer = control.steer
        self.throttle = control.throttle
        self.brake = control.brake
        self.target_speed = target_speed

        # Update speed histogram if enabled
        if self.make_histogram:
            self.speed_histogram.append((self.target_speed * 3.6) if not brake else 0.0)

        # Get the target and next target points from the command planner
        command_route = self._command_planner.run_step(ego_position)
        if len(command_route) > 2:
            target_point, far_command = command_route[1]
            next_target_point, next_far_command = command_route[2]
        elif len(command_route) > 1:
            target_point, far_command = command_route[1]
            next_target_point, next_far_command = command_route[1]
        else:
            target_point, far_command = command_route[0]
            next_target_point, next_far_command = command_route[0]

        # Update command history and save driving datas
        if (target_point != self.target_point_prev).all():
            self.target_point_prev = target_point
            self.commands.append(far_command.value)
            self.next_commands.append(next_far_command.value)

        driving_data = self.save(target_point, next_target_point, steer, throttle, brake, control_brake, target_speed,
                                 speed_limit, tick_data, speed_reduced_by_obj)

        return control, driving_data

    def _manage_route_obstacle_scenarios(self, target_speed, ego_speed, route_waypoints, list_vehicles, route_points):
        """
        This method handles various obstacle and scenario situations that may arise during navigation.
        It adjusts the target speed, modifies the route, and determines if the ego vehicle should keep driving or wait.
        The method supports different scenario types such as InvadingTurn, Accident, ConstructionObstacle, 
        ParkedObstacle, AccidentTwoWays, ConstructionObstacleTwoWays, ParkedObstacleTwoWays, VehicleOpensDoorTwoWays, 
        HazardAtSideLaneTwoWays, HazardAtSideLane, and YieldToEmergencyVehicle.

        Args:
            target_speed (float): The current target speed of the ego vehicle.
            ego_speed (float): The current speed of the ego vehicle.
            route_waypoints (list): A list of waypoints representing the current route.
            list_vehicles (list): A list of all vehicles in the simulation.
            route_points (numpy.ndarray): A numpy array containing the current route points.

        Returns:
            tuple: A tuple containing the updated target speed, a boolean indicating whether to keep driving,
                and a list containing information about a potential decreased target speed due to an object.
        """

        def compute_min_time_for_distance(distance, target_speed, ego_speed):
            """
            Computes the minimum time the ego vehicle needs to travel a given distance.

            Args:
                distance (float): The distance to be traveled.
                target_speed (float): The target speed of the ego vehicle.
                ego_speed (float): The current speed of the ego vehicle.

            Returns:
                float: The minimum time needed to travel the given distance.
            """
            min_time_needed = 0.
            remaining_distance = distance
            current_speed = ego_speed

            # Iterate over time steps until the distance is covered
            while True:
                # Takes less than a tick to cover remaining_distance with current_speed
                if remaining_distance - current_speed * self.config.fps_inv < 0:
                    break

                remaining_distance -= current_speed * self.config.fps_inv
                min_time_needed += self.config.fps_inv

                # Values from kinematic bicycle model
                normalized_speed = current_speed / 120.
                speed_change_params = self.config.compute_min_time_to_cover_distance_params
                speed_change = np.clip(
                    speed_change_params[0] + normalized_speed * speed_change_params[1] +
                    speed_change_params[2] * normalized_speed**2 + speed_change_params[3] * normalized_speed**3, 0.,
                    np.inf)
                current_speed = np.clip(120 * (normalized_speed + speed_change), 0, target_speed)

            # Add remaining time at the current speed
            min_time_needed += remaining_distance / current_speed

            return min_time_needed

        def get_previous_road_lane_ids(starting_waypoint):
            """
            Retrieves the previous road and lane IDs for a given starting waypoint.

            Args:
                starting_waypoint (carla.Waypoint): The starting waypoint.

            Returns:
                list: A list of tuples containing road IDs and lane IDs.
            """
            current_waypoint = starting_waypoint
            previous_lane_ids = [(current_waypoint.road_id, current_waypoint.lane_id)]

            # Traverse backwards up to 100 waypoints to find previous lane IDs
            for _ in range(self.config.previous_road_lane_retrieve_distance):
                previous_waypoints = current_waypoint.previous(1)

                # Check if the road ends and no previous route waypoints exist
                if len(previous_waypoints) == 0:
                    break
                current_waypoint = previous_waypoints[0]

                if (current_waypoint.road_id, current_waypoint.lane_id) not in previous_lane_ids:
                    previous_lane_ids.append((current_waypoint.road_id, current_waypoint.lane_id))

            return previous_lane_ids

        def is_overtaking_path_clear(from_index,
                                     to_index,
                                     list_vehicles,
                                     ego_location,
                                     target_speed,
                                     ego_speed,
                                     previous_lane_ids,
                                     min_speed=50. / 3.6):
            """
            Checks if the path between two route indices is clear for the ego vehicle to overtake.

            Args:
                from_index (int): The starting route index.
                to_index (int): The ending route index.
                list_vehicles (list): A list of all vehicles in the simulation.
                ego_location (carla.Location): The location of the ego vehicle.
                target_speed (float): The target speed of the ego vehicle.
                ego_speed (float): The current speed of the ego vehicle.
                previous_lane_ids (list): A list of tuples containing previous road IDs and lane IDs.
                min_speed (float, optional): The minimum speed to consider for overtaking. Defaults to 50/3.6 km/h.

            Returns:
                bool: True if the path is clear for overtaking, False otherwise.
            """
            # 10 m safety distance, overtake with max. 50 km/h
            to_location = self._waypoint_planner.route_points[to_index]
            to_location = carla.Location(to_location[0], to_location[1], to_location[2])

            from_location = self._waypoint_planner.route_points[from_index]
            from_location = carla.Location(from_location[0], from_location[1], from_location[2])

            # Compute the distance and time needed for the ego vehicle to overtake
            ego_distance = to_location.distance(
                ego_location) + self._vehicle.bounding_box.extent.x * 2 + self.config.check_path_free_safety_distance
            ego_time = compute_min_time_for_distance(ego_distance, min(min_speed, target_speed), ego_speed)

            path_clear = True
            for vehicle in list_vehicles:
                # Sort out ego vehicle
                if vehicle.id == self._vehicle.id:
                    continue

                vehicle_location = vehicle.get_location()
                vehicle_waypoint = self.world_map.get_waypoint(vehicle_location)

                # Check if the vehicle is on the previous lane IDs
                if (vehicle_waypoint.road_id, vehicle_waypoint.lane_id) in previous_lane_ids:
                    diff_vector = vehicle_location - ego_location
                    dot_product = self._vehicle.get_transform().get_forward_vector().dot(diff_vector)
                    # Skip if the vehicle is not relevant, because its not on the overtaking path and behind
                    # the ego vehicle
                    if dot_product < 0:
                        continue

                    diff_vector_2 = to_location - vehicle_location
                    dot_product_2 = vehicle.get_transform().get_forward_vector().dot(diff_vector_2)
                    # The overtaking path is blocked by vehicle
                    if dot_product_2 < 0:
                        path_clear = False
                        break

                    other_vehicle_distance = to_location.distance(vehicle_location) - vehicle.bounding_box.extent.x
                    other_vehicle_time = other_vehicle_distance / max(1., vehicle.get_velocity().length())

                    # Add 200 ms safety margin
                    # Vehicle needs less time to arrive at to_location than the ego vehicle
                    if other_vehicle_time < ego_time + self.config.check_path_free_safety_time:
                        path_clear = False
                        break

            return path_clear

        def get_horizontal_distance(actor1, actor2):
            """
            Calculates the horizontal distance between two actors (ignoring the z-coordinate).

            Args:
                actor1 (carla.Actor): The first actor.
                actor2 (carla.Actor): The second actor.

            Returns:
                float: The horizontal distance between the two actors.
            """
            location1, location2 = actor1.get_location(), actor2.get_location()

            # Compute the distance vector (ignoring the z-coordinate)
            diff_vector = carla.Vector3D(location1.x - location2.x, location1.y - location2.y, 0)

            return diff_vector.length()

        def sort_scenarios_by_distance(ego_location):
            """
            Sorts the active scenarios based on the distance from the ego vehicle.

            Args:
                ego_location (carla.Location): The location of the ego vehicle.
            """
            distances = []

            # Calculate the distance of each scenario's first actor from the ego vehicle
            for (_, scenario_data) in CarlaDataProvider.active_scenarios:
                first_actor = scenario_data[0]
                distances.append(ego_location.distance(first_actor.get_location()))

            # Sort the scenarios based on the calculated distances
            indices = np.argsort(distances)
            CarlaDataProvider.active_scenarios = [CarlaDataProvider.active_scenarios[i] for i in indices]

        keep_driving = False
        speed_reduced_by_obj = [target_speed, None, None, None]  # [target_speed, type, id, distance]

        # Remove scenarios that ended with a scenario timeout
        active_scenarios = CarlaDataProvider.active_scenarios.copy()
        for i, (scenario_type, scenario_data) in enumerate(active_scenarios):
            first_actor, last_actor = scenario_data[:2]
            if not first_actor.is_alive or (last_actor is not None and not last_actor.is_alive):
                CarlaDataProvider.active_scenarios.remove(active_scenarios[i])

        # Only continue if there are some active scenarios available
        if len(CarlaDataProvider.active_scenarios) != 0:
            ego_location = self._vehicle.get_location()

            # Sort the scenarios by distance if there is more than one active scenario
            if len(CarlaDataProvider.active_scenarios) != 1:
                sort_scenarios_by_distance(ego_location)

            scenario_type, scenario_data = CarlaDataProvider.active_scenarios[0]

            if scenario_type == "InvadingTurn":
                first_cone, last_cone, offset = scenario_data

                closest_distance = first_cone.get_location().distance(ego_location)

                if closest_distance < self.config.default_max_distance_to_process_scenario:
                    self._waypoint_planner.shift_route_for_invading_turn(first_cone, last_cone, offset)
                    CarlaDataProvider.active_scenarios = CarlaDataProvider.active_scenarios[1:]

            elif scenario_type in ["Accident", "ConstructionObstacle", "ParkedObstacle"]:
                first_actor, last_actor, direction = scenario_data[:3]

                horizontal_distance = get_horizontal_distance(self._vehicle, first_actor)

                # Shift the route around the obstacles
                if horizontal_distance < self.config.default_max_distance_to_process_scenario:
                    transition_length = {
                        "Accident": self.config.transition_smoothness_distance,
                        "ConstructionObstacle": self.config.transition_smoothness_factor_construction_obstacle,
                        "ParkedObstacle": self.config.transition_smoothness_distance
                    }[scenario_type]
                    _, _ = self._waypoint_planner.shift_route_around_actors(first_actor, last_actor, direction,
                                                                            transition_length)
                    CarlaDataProvider.active_scenarios = CarlaDataProvider.active_scenarios[1:]

            elif scenario_type in [
                    "AccidentTwoWays", "ConstructionObstacleTwoWays", "ParkedObstacleTwoWays", "VehicleOpensDoorTwoWays"
            ]:
                first_actor, last_actor, direction, changed_route, from_index, to_index, path_clear = scenario_data

                # change the route if the ego is close enough to the obstacle
                horizontal_distance = get_horizontal_distance(self._vehicle, first_actor)

                # Shift the route around the obstacles
                if horizontal_distance < self.config.default_max_distance_to_process_scenario and not changed_route:
                    transition_length = {
                        "AccidentTwoWays": self.config.transition_length_accident_two_ways,
                        "ConstructionObstacleTwoWays": self.config.transition_length_construction_obstacle_two_ways,
                        "ParkedObstacleTwoWays": self.config.transition_length_parked_obstacle_two_ways,
                        "VehicleOpensDoorTwoWays": self.config.transition_length_vehicle_opens_door_two_ways
                    }[scenario_type]
                    add_before_length = {
                        "AccidentTwoWays": self.config.add_before_accident_two_ways,
                        "ConstructionObstacleTwoWays": self.config.add_before_construction_obstacle_two_ways,
                        "ParkedObstacleTwoWays": self.config.add_before_parked_obstacle_two_ways,
                        "VehicleOpensDoorTwoWays": self.config.add_before_vehicle_opens_door_two_ways
                    }[scenario_type]
                    add_after_length = {
                        "AccidentTwoWays": self.config.add_after_accident_two_ways,
                        "ConstructionObstacleTwoWays": self.config.add_after_construction_obstacle_two_ways,
                        "ParkedObstacleTwoWays": self.config.add_after_parked_obstacle_two_ways,
                        "VehicleOpensDoorTwoWays": self.config.add_after_vehicle_opens_door_two_ways
                    }[scenario_type]
                    factor = {
                        "AccidentTwoWays": self.config.factor_accident_two_ways,
                        "ConstructionObstacleTwoWays": self.config.factor_construction_obstacle_two_ways,
                        "ParkedObstacleTwoWays": self.config.factor_parked_obstacle_two_ways,
                        "VehicleOpensDoorTwoWays": self.config.factor_vehicle_opens_door_two_ways
                    }[scenario_type]

                    from_index, to_index = self._waypoint_planner.shift_route_around_actors(
                        first_actor, last_actor, direction, transition_length, factor, add_before_length,
                        add_after_length)

                    changed_route = True
                    scenario_data[3] = changed_route
                    scenario_data[4] = from_index
                    scenario_data[5] = to_index

                # Check if the ego can overtake the obstacle
                if changed_route and from_index - self._waypoint_planner.route_index < \
                                self.config.max_distance_to_overtake_two_way_scnearios and not path_clear:
                    # Get previous roads and lanes of the target lane
                    target_lane = route_waypoints[0].get_left_lane(
                    ) if direction == "right" else route_waypoints[0].get_right_lane()
                    if target_lane is None:
                        return target_speed, keep_driving, speed_reduced_by_obj
                    prev_road_lane_ids = get_previous_road_lane_ids(target_lane)

                    overtake_speed = self.config.overtake_speed_vehicle_opens_door_two_ways \
                                if scenario_type == "VehicleOpensDoorTwoWays" else self.config.default_overtake_speed
                    path_clear = is_overtaking_path_clear(from_index,
                                                          to_index,
                                                          list_vehicles,
                                                          ego_location,
                                                          target_speed,
                                                          ego_speed,
                                                          prev_road_lane_ids,
                                                          min_speed=overtake_speed)

                    scenario_data[6] = path_clear

                # If the overtaking path is clear, keep driving; otherwise, wait behind the obstacle
                if path_clear:
                    if self._waypoint_planner.route_index >= to_index - \
                                                            self.config.distance_to_delete_scenario_in_two_ways:
                        CarlaDataProvider.active_scenarios = CarlaDataProvider.active_scenarios[1:]
                    target_speed = {
                        "AccidentTwoWays": self.config.default_overtake_speed,
                        "ConstructionObstacleTwoWays": self.config.default_overtake_speed,
                        "ParkedObstacleTwoWays": self.config.default_overtake_speed,
                        "VehicleOpensDoorTwoWays": self.config.overtake_speed_vehicle_opens_door_two_ways
                    }[scenario_type]
                    keep_driving = True
                else:
                    distance_to_leading_actor = float(from_index + 15 -
                                                      self._waypoint_planner.route_index) / self.config.points_per_meter
                    target_speed = self._compute_target_speed_idm(
                        desired_speed=target_speed,
                        leading_actor_length=self._vehicle.bounding_box.extent.x,
                        ego_speed=ego_speed,
                        leading_actor_speed=0,
                        distance_to_leading_actor=distance_to_leading_actor,
                        s0=self.config.idm_two_way_scenarios_minimum_distance,
                        T=self.config.idm_two_way_scenarios_time_headway
                    )

                    # Update the object causing the most speed reduction
                    if speed_reduced_by_obj is None or speed_reduced_by_obj[0] > target_speed:
                        speed_reduced_by_obj = [
                            target_speed, first_actor.type_id, first_actor.id, distance_to_leading_actor
                        ]

            elif scenario_type == "HazardAtSideLaneTwoWays":
                first_actor, last_actor, changed_route, from_index, to_index, path_clear = scenario_data

                horizontal_distance = get_horizontal_distance(self._vehicle, first_actor)

                if horizontal_distance < self.config.max_distance_to_process_hazard_at_side_lane_two_ways \
                                                                                        and not changed_route:
                    to_index = self._waypoint_planner.get_closest_route_index(self._waypoint_planner.route_index,
                                                                              last_actor.get_location())

                    # Assume the bicycles don't drive more than 7.5 m during the overtaking process
                    to_index += 135
                    from_index = self._waypoint_planner.route_index

                    starting_wp = route_waypoints[0].get_left_lane()
                    prev_road_lane_ids = get_previous_road_lane_ids(starting_wp)
                    path_clear = is_overtaking_path_clear(from_index,
                                                          to_index,
                                                          list_vehicles,
                                                          ego_location,
                                                          target_speed,
                                                          ego_speed,
                                                          prev_road_lane_ids,
                                                          min_speed=self.config.default_overtake_speed)

                    if path_clear:
                        transition_length = self.config.transition_smoothness_distance
                        self._waypoint_planner.shift_route_smoothly(from_index, to_index, True, transition_length)
                        changed_route = True
                        scenario_data[2] = changed_route
                        scenario_data[3] = from_index
                        scenario_data[4] = to_index
                        scenario_data[5] = path_clear

                # the overtaking path is clear
                if path_clear:
                    # Check if the overtaking is done
                    if self._waypoint_planner.route_index >= to_index:
                        CarlaDataProvider.active_scenarios = CarlaDataProvider.active_scenarios[1:]
                    # Overtake with max. 50 km/h
                    target_speed, keep_driving = self.config.default_overtake_speed, True

            elif scenario_type == "HazardAtSideLane":
                first_actor, last_actor, changed_first_part_of_route, from_index, to_index, path_clear = scenario_data

                horizontal_distance = get_horizontal_distance(self._vehicle, last_actor)

                if horizontal_distance < self.config.max_distance_to_process_hazard_at_side_lane \
                                                                and not changed_first_part_of_route:
                    transition_length = self.config.transition_smoothness_distance
                    from_index, to_index = self._waypoint_planner.shift_route_around_actors(
                        first_actor, last_actor, "right", transition_length)

                    to_index -= transition_length
                    changed_first_part_of_route = True
                    scenario_data[2] = changed_first_part_of_route
                    scenario_data[3] = from_index
                    scenario_data[4] = to_index

                if changed_first_part_of_route:
                    to_idx_ = self._waypoint_planner.extend_lane_shift_transition_for_hazard_at_side_lane(
                        last_actor, to_index)
                    to_index = to_idx_
                    scenario_data[4] = to_index

                if self._waypoint_planner.route_index > to_index:
                    CarlaDataProvider.active_scenarios = CarlaDataProvider.active_scenarios[1:]

            elif scenario_type == "YieldToEmergencyVehicle":
                emergency_veh, _, changed_route, from_index, to_index, to_left = scenario_data

                horizontal_distance = get_horizontal_distance(self._vehicle, emergency_veh)

                if horizontal_distance < self.config.default_max_distance_to_process_scenario and not changed_route:
                    # Assume the emergency vehicle doesn't drive more than 20 m during the overtaking process
                    from_index = self._waypoint_planner.route_index + 30 * self.config.points_per_meter
                    to_index = from_index + int(2 * self.config.points_per_meter) * self.config.points_per_meter

                    transition_length = self.config.transition_smoothness_distance
                    to_left = self._waypoint_planner.route_waypoints[from_index].lane_change != carla.LaneChange.Right
                    self._waypoint_planner.shift_route_smoothly(from_index, to_index, to_left, transition_length)

                    changed_route = True
                    to_index -= transition_length
                    scenario_data[2] = changed_route
                    scenario_data[3] = from_index
                    scenario_data[4] = to_index
                    scenario_data[5] = to_left

                if changed_route:
                    to_idx_ = self._waypoint_planner.extend_lane_shift_transition_for_yield_to_emergency_vehicle(
                        to_left, to_index)
                    to_index = to_idx_
                    scenario_data[4] = to_index

                    # Check if the emergency vehicle is in front of the ego vehicle
                    diff = emergency_veh.get_location() - ego_location
                    dot_res = self._vehicle.get_transform().get_forward_vector().dot(diff)
                    if dot_res > 0:
                        CarlaDataProvider.active_scenarios = CarlaDataProvider.active_scenarios[1:]

        # Visualization for debugging
        if self.visualize == 1:
            for i in range(min(route_points.shape[0] - 1, self.config.draw_future_route_till_distance)):
                loc = route_points[i]
                loc = carla.Location(loc[0], loc[1], loc[2] + 0.1)
                self._world.debug.draw_point(location=loc,
                                             size=0.05,
                                             color=self.config.future_route_color,
                                             life_time=self.config.draw_life_time)

        return target_speed, keep_driving, speed_reduced_by_obj

    def save(self, target_point, next_target_point, steering, throttle, brake, control_brake, target_speed, speed_limit,
             tick_data, speed_reduced_by_obj):
        """
        Save the driving data for the current frame.

        Args:
            target_point (numpy.ndarray): Coordinates of the target point.
            next_target_point (numpy.ndarray): Coordinates of the next target point.
            steering (float): The steering angle for the current frame.
            throttle (float): The throttle value for the current frame.
            brake (float): The brake value for the current frame.
            control_brake (bool): Whether the brake is controlled by the agent or not.
            target_speed (float): The target speed for the current frame.
            speed_limit (float): The speed limit for the current frame.
            tick_data (dict): Dictionary containing the current state of the vehicle.
            speed_reduced_by_obj (tuple): Tuple containing information about the object that caused speed reduction.

        Returns:
            dict: A dictionary containing the driving data for the current frame.
        """
        frame = self.step // self.config.data_save_freq

        # Extract relevant data from inputs
        target_point_2d = target_point[:2]
        next_target_point_2d = next_target_point[:2]
        ego_position = tick_data["gps"][:2]
        ego_orientation = tick_data["compass"]
        ego_speed = tick_data["speed"]

        # Convert target points to ego vehicle's local coordinate frame
        ego_target_point = t_u.inverse_conversion_2d(target_point_2d, ego_position, ego_orientation).tolist()
        ego_next_target_point = t_u.inverse_conversion_2d(next_target_point_2d, ego_position, ego_orientation).tolist()
        ego_aim_point = t_u.inverse_conversion_2d(self.aim_wp[:2], ego_position, ego_orientation).tolist()

        # Get the remaining route points in the local coordinate frame
        dense_route = []
        dense_route_original = []
        remaining_route = self.remaining_route[:self.config.num_route_points_saved]
        remaining_route_original = self.remaining_route_original[:self.config.num_route_points_saved]

        changed_route = bool(
            (self._waypoint_planner.route_points[self._waypoint_planner.route_index]
             != self._waypoint_planner.original_route_points[self._waypoint_planner.route_index]).any())
        for (checkpoint, checkpoint_original) in zip(remaining_route, remaining_route_original):
            dense_route.append(t_u.inverse_conversion_2d(checkpoint[:2], ego_position[:2], ego_orientation).tolist())
            dense_route_original.append(
                t_u.inverse_conversion_2d(checkpoint_original[:2], ego_position[:2], ego_orientation).tolist())

        # Extract speed reduction object information
        speed_reduced_by_obj_type, speed_reduced_by_obj_id, speed_reduced_by_obj_distance = None, None, None
        if speed_reduced_by_obj is not None:
            speed_reduced_by_obj_type, speed_reduced_by_obj_id, speed_reduced_by_obj_distance = speed_reduced_by_obj[1:]

        data = {
            "pos_global": ego_position.tolist(),
            "theta": ego_orientation,
            "speed": ego_speed,
            "target_speed": target_speed,
            "speed_limit": speed_limit,
            "target_point": ego_target_point,
            "target_point_next": ego_next_target_point,
            "command": self.commands[-2],
            "next_command": self.next_commands[-2],
            "aim_wp": ego_aim_point,
            "route": dense_route,
            "route_original": dense_route_original,
            "changed_route": changed_route,
            "speed_reduced_by_obj_type": speed_reduced_by_obj_type,
            "speed_reduced_by_obj_id": speed_reduced_by_obj_id,
            "speed_reduced_by_obj_distance": speed_reduced_by_obj_distance,
            "steer": steering,
            "throttle": throttle,
            "brake": bool(brake),
            "control_brake": bool(control_brake),
            "junction": bool(self.junction),
            "vehicle_hazard": bool(self.vehicle_hazard),
            "vehicle_affecting_id": self.vehicle_affecting_id,
            "light_hazard": bool(self.traffic_light_hazard),
            "walker_hazard": bool(self.walker_hazard),
            "walker_affecting_id": self.walker_affecting_id,
            "stop_sign_hazard": bool(self.stop_sign_hazard),
            "stop_sign_close": bool(self.stop_sign_close),
            "walker_close": bool(self.walker_close),
            "walker_close_id": self.walker_close_id,
            "angle": self.angle,
            "augmentation_translation": self.augmentation_translation,
            "augmentation_rotation": self.augmentation_rotation,
            "ego_matrix": self._vehicle.get_transform().get_matrix()
        }

        if self.tp_stats:
            deg_pred_angle = -math.degrees(math.atan2(-ego_aim_point[1], ego_aim_point[0]))

            tp_angle = -math.degrees(math.atan2(-ego_target_point[1], ego_target_point[0]))
            if abs(tp_angle) > 1.0 and abs(deg_pred_angle) > 1.0:
                same_direction = float(tp_angle * deg_pred_angle >= 0.0)
                self.tp_sign_agrees_with_angle.append(same_direction)

        if ((self.step % self.config.data_save_freq == 0) and (self.save_path is not None) and self.datagen):
            measurements_file = self.save_path / "measurements" / f"{frame:04}.json.gz"
            with gzip.open(measurements_file, "wt", encoding="utf-8") as f:
                ujson.dump(data, f, indent=4)

        return data

    def destroy(self, results=None):
        """
        Save the collected data and statistics to files, and clean up the data structures.
        This method should be called at the end of the data collection process.

        Args:
            results (optional): Any additional results to be processed or saved.
        """
        if self.save_path is not None:
            self.lon_logger.dump_to_json()

            # Save the target speed histogram to a compressed JSON file
            if len(self.speed_histogram) > 0:
                with gzip.open(self.save_path / "target_speeds.json.gz", "wt", encoding="utf-8") as f:
                    ujson.dump(self.speed_histogram, f, indent=4)

            del self.speed_histogram

            if self.tp_stats:
                if len(self.tp_sign_agrees_with_angle) > 0:
                    print("Agreement between TP and steering: ",
                          sum(self.tp_sign_agrees_with_angle) / len(self.tp_sign_agrees_with_angle))
                    with gzip.open(self.save_path / "tp_agreements.json.gz", "wt", encoding="utf-8") as f:
                        ujson.dump(self.tp_sign_agrees_with_angle, f, indent=4)

        del self.tp_sign_agrees_with_angle
        del self.visible_walker_ids
        del self.walker_past_pos

    def _get_steer(self, route_points, current_position, current_heading, current_speed):
        """
        Calculate the steering angle based on the current position, heading, speed, and the route points.

        Args:
            route_points (numpy.ndarray): An array of (x, y) coordinates representing the route points.
            current_position (tuple): The current position (x, y) of the vehicle.
            current_heading (float): The current heading angle (in radians) of the vehicle.
            current_speed (float): The current speed of the vehicle (in m/s).

        Returns:
            float: The calculated steering angle.
        """
        speed_scale = self.config.lateral_pid_speed_scale
        speed_offset = self.config.lateral_pid_speed_offset

        # Calculate the lookahead index based on the current speed
        speed_in_kmph = current_speed * 3.6
        lookahead_distance = speed_scale * speed_in_kmph + speed_offset
        lookahead_distance = np.clip(lookahead_distance, self.config.lateral_pid_default_lookahead,
                                     self.config.lateral_pid_maximum_lookahead_distance)
        lookahead_index = int(min(lookahead_distance, route_points.shape[0] - 1))

        # Get the target point from the route points
        target_point = route_points[lookahead_index]

        # Calculate the angle between the current heading and the target point
        angle_unnorm = self._get_angle_to(current_position, current_heading, target_point)
        normalized_angle = angle_unnorm / 90

        self.aim_wp = target_point
        self.angle = normalized_angle

        # Calculate the steering angle using the turn controller
        steering_angle = self._turn_controller.step(route_points, current_speed, current_position, current_heading)
        steering_angle = round(steering_angle, 3)

        return steering_angle

    def _compute_target_speed_idm(self,
                                  desired_speed,
                                  leading_actor_length,
                                  ego_speed,
                                  leading_actor_speed,
                                  distance_to_leading_actor,
                                  s0=4.,
                                  T=0.5):
        """
        Compute the target speed for the ego vehicle using the Intelligent Driver Model (IDM).

        Args:
            desired_speed (float): The desired speed of the ego vehicle.
            leading_actor_length (float): The length of the leading actor (vehicle or obstacle).
            ego_speed (float): The current speed of the ego vehicle.
            leading_actor_speed (float): The speed of the leading actor.
            distance_to_leading_actor (float): The distance to the leading actor.
            s0 (float, optional): The minimum desired net distance.
            T (float, optional): The desired time headway.

        Returns:
            float: The computed target speed for the ego vehicle.
        """
        a = self.config.idm_maximum_acceleration # Maximum acceleration [m/s²]
        b = self.config.idm_comfortable_braking_deceleration_high_speed if ego_speed > \
                        self.config.idm_comfortable_braking_deceleration_threshold else \
                        self.config.idm_comfortable_braking_deceleration_low_speed # Comfortable deceleration [m/s²]
        delta = self.config.idm_acceleration_exponent # Acceleration exponent
        
        t_bound = self.config.idm_t_bound

        def idm_equations(t, x):
            """
            Differential equations for the Intelligent Driver Model.

            Args:
                t (float): Time.
                x (list): State variables [position, speed].

            Returns:
                list: Derivatives of the state variables.
            """
            ego_position, ego_speed = x

            speed_diff = ego_speed - leading_actor_speed
            s_star = s0 + ego_speed * T + ego_speed * speed_diff / 2. / np.sqrt(a * b)
            # The maximum is needed to avoid numerical unstabilities
            s = max(0.1, distance_to_leading_actor + t * leading_actor_speed - ego_position - leading_actor_length)
            dvdt = a * (1. - (ego_speed / desired_speed)**delta - (s_star / s)**2)

            return [ego_speed, dvdt]

        # Set the initial conditions
        y0 = [0., ego_speed]

        # Integrate the differential equations using RK45
        rk45 = RK45(fun=idm_equations, t0=0., y0=y0, t_bound=t_bound)
        while rk45.status == "running":
            rk45.step()

        # The target speed is the final speed obtained from the integration
        target_speed = rk45.y[1]

        # Clip the target speed to non-negative values
        return np.clip(target_speed, 0, np.inf)

    def is_near_lane_change(self, ego_velocity, route_points):
        """
        Computes if the ego agent is/was close to a lane change maneuver.

        Args:
            ego_velocity (float): The current velocity of the ego agent in m/s.
            route_points (numpy.ndarray): An array of locations representing the planned route.

        Returns:
            bool: True if the ego agent is close to a lane change, False otherwise.
        """
        # Calculate the braking distance based on the ego velocity
        braking_distance = ((
            (ego_velocity * 3.6) / 10.0)**2 / 2.0) + self.config.braking_distance_calculation_safety_distance

        # Determine the number of waypoints to look ahead based on the braking distance
        look_ahead_points = max(self.config.minimum_lookahead_distance_to_compute_near_lane_change,
                                min(route_points.shape[0], self.config.points_per_meter * int(braking_distance)))
        current_route_index = self._waypoint_planner.route_index
        max_route_length = len(self._waypoint_planner.commands)

        from_index = max(0, current_route_index - self.config.check_previous_distance_for_lane_change)
        to_index = min(max_route_length - 1, current_route_index + look_ahead_points)
        # Iterate over the points around the current position, checking for lane change commands
        for i in range(from_index, to_index, 1):
            if self._waypoint_planner.commands[i] in (RoadOption.CHANGELANELEFT, RoadOption.CHANGELANERIGHT):
                return True

        return False

    def predict_other_actors_bounding_boxes(self, plant, actor_list, ego_vehicle_location, num_future_frames,
                                            near_lane_change):
        """
        Predict the future bounding boxes of actors for a given number of frames.

        Args:
            plant (bool): Whether to use PlanT.
            actor_list (list): A list of actors (e.g., vehicles) in the simulation.
            ego_vehicle_location (carla.Location): The current location of the ego vehicle.
            num_future_frames (int): The number of future frames to predict.
            near_lane_change (bool): Whether the ego vehicle is near a lane change maneuver.

        Returns:
            dict: A dictionary mapping actor IDs to lists of predicted bounding boxes for each future frame.
        """
        predicted_bounding_boxes = {}

        if not plant:
            # Filter out nearby actors within the detection radius, excluding the ego vehicle
            nearby_actors = [
                actor for actor in actor_list if actor.id != self._vehicle.id and
                actor.get_location().distance(ego_vehicle_location) < self.config.detection_radius
            ]

            # If there are nearby actors, calculate their future bounding boxes
            if nearby_actors:
                # Get the previous control inputs (steering, throttle, brake) for the nearby actors
                previous_controls = [actor.get_control() for actor in nearby_actors]
                previous_actions = np.array(
                    [[control.steer, control.throttle, control.brake] for control in previous_controls])

                # Get the current velocities, locations, and headings of the nearby actors
                velocities = np.array([actor.get_velocity().length() for actor in nearby_actors])
                locations = np.array([[actor.get_location().x,
                                       actor.get_location().y,
                                       actor.get_location().z] for actor in nearby_actors])
                headings = np.deg2rad(np.array([actor.get_transform().rotation.yaw for actor in nearby_actors]))

                # Initialize arrays to store future locations, headings, and velocities
                future_locations = np.empty((num_future_frames, len(nearby_actors), 3), dtype="float")
                future_headings = np.empty((num_future_frames, len(nearby_actors)), dtype="float")
                future_velocities = np.empty((num_future_frames, len(nearby_actors)), dtype="float")

                # Forecast the future locations, headings, and velocities for the nearby actors
                for i in range(num_future_frames):
                    locations, headings, velocities = self.vehicle_model.forecast_other_vehicles(
                        locations, headings, velocities, previous_actions)
                    future_locations[i] = locations.copy()
                    future_velocities[i] = velocities.copy()
                    future_headings[i] = headings.copy()

                # Convert future headings to degrees
                future_headings = np.rad2deg(future_headings)

                # Calculate the predicted bounding boxes for each nearby actor and future frame
                for actor_idx, actor in enumerate(nearby_actors):
                    predicted_actor_boxes = []

                    for i in range(num_future_frames):
                        # Calculate the future location of the actor
                        location = carla.Location(x=future_locations[i, actor_idx, 0].item(),
                                                  y=future_locations[i, actor_idx, 1].item(),
                                                  z=future_locations[i, actor_idx, 2].item())

                        # Calculate the future rotation of the actor
                        rotation = carla.Rotation(pitch=0, yaw=future_headings[i, actor_idx], roll=0)

                        # Get the extent (dimensions) of the actor's bounding box
                        extent = actor.bounding_box.extent
                        # Otherwise we would increase the extent of the bounding box of the vehicle
                        extent = carla.Vector3D(x=extent.x, y=extent.y, z=extent.z)

                        # Adjust the bounding box size based on velocity and lane change maneuver to adjust for
                        # uncertainty during forecasting
                        s = self.config.high_speed_min_extent_x_other_vehicle_lane_change if near_lane_change \
                            else self.config.high_speed_min_extent_x_other_vehicle
                        extent.x *= self.config.slow_speed_extent_factor_ego if future_velocities[
                            i, actor_idx] < self.config.extent_other_vehicles_bbs_speed_threshold else max(
                                s,
                                self.config.high_speed_min_extent_x_other_vehicle * float(i) / float(num_future_frames))
                        extent.y *= self.config.slow_speed_extent_factor_ego if future_velocities[
                            i, actor_idx] < self.config.extent_other_vehicles_bbs_speed_threshold else max(
                                self.config.high_speed_min_extent_y_other_vehicle,
                                self.config.high_speed_extent_y_factor_other_vehicle * float(i) /
                                float(num_future_frames))

                        # Create the bounding box for the future frame
                        bounding_box = carla.BoundingBox(location, extent)
                        bounding_box.rotation = rotation

                        # Append the bounding box to the list of predicted bounding boxes for this actor
                        predicted_actor_boxes.append(bounding_box)

                    # Store the predicted bounding boxes for this actor in the dictionary
                    predicted_bounding_boxes[actor.id] = predicted_actor_boxes

                if self.visualize == 1:
                    for actor_idx, actors_forecasted_bounding_boxes in predicted_bounding_boxes.items():
                        for bb in actors_forecasted_bounding_boxes:
                            self._world.debug.draw_box(box=bb,
                                                       rotation=bb.rotation,
                                                       thickness=0.1,
                                                       color=self.config.other_vehicles_forecasted_bbs_color,
                                                       life_time=self.config.draw_life_time)

        return predicted_bounding_boxes

    def compute_target_speed_wrt_leading_vehicle(self, initial_target_speed, predicted_bounding_boxes, near_lane_change,
                                                 ego_location, rear_vehicle_ids, leading_vehicle_ids,
                                                 speed_reduced_by_obj, plant):
        """
        Compute the target speed for the ego vehicle considering the leading vehicle.

        Args:
            initial_target_speed (float): The initial target speed for the ego vehicle.
            predicted_bounding_boxes (dict): A dictionary mapping actor IDs to lists of predicted bounding boxes.
            near_lane_change (bool): Whether the ego vehicle is near a lane change maneuver.
            ego_location (carla.Location): The current location of the ego vehicle.
            rear_vehicle_ids (list): A list of IDs for vehicles behind the ego vehicle.
            leading_vehicle_ids (list): A list of IDs for vehicles in front of the ego vehicle.
            speed_reduced_by_obj (list or None): A list containing [reduced speed, object type, object ID, distance] 
                for the object that caused the most speed reduction, or None if no speed reduction.
            plant (bool): Whether to use plant.

        Returns:
            float: The target speed considering the leading vehicle.
        """
        target_speed_wrt_leading_vehicle = initial_target_speed

        if not plant:
            for vehicle_id, _ in predicted_bounding_boxes.items():
                if vehicle_id in leading_vehicle_ids and not near_lane_change:
                    # Vehicle is in front of the ego vehicle
                    ego_speed = self._vehicle.get_velocity().length()
                    vehicle = self._world.get_actor(vehicle_id)
                    other_speed = vehicle.get_velocity().length()
                    distance_to_vehicle = ego_location.distance(vehicle.get_location())

                    # Compute the target speed using the IDM
                    target_speed_wrt_leading_vehicle = min(
                        target_speed_wrt_leading_vehicle,
                        self._compute_target_speed_idm(
                            desired_speed=initial_target_speed,
                            leading_actor_length=vehicle.bounding_box.extent.x * 2,
                            ego_speed=ego_speed,
                            leading_actor_speed=other_speed,
                            distance_to_leading_actor=distance_to_vehicle,
                            s0=self.config.idm_leading_vehicle_minimum_distance,
                            T=self.config.idm_leading_vehicle_time_headway
                        ))

                    # Update the object causing the most speed reduction
                    if speed_reduced_by_obj is None or speed_reduced_by_obj[0] > target_speed_wrt_leading_vehicle:
                        speed_reduced_by_obj = [
                            target_speed_wrt_leading_vehicle, vehicle.type_id, vehicle.id, distance_to_vehicle
                        ]

            if self.visualize == 1:
                for vehicle_id in predicted_bounding_boxes.keys():
                    # check if vehicle is in front of the ego vehicle
                    if vehicle_id in leading_vehicle_ids and not near_lane_change:
                        extent = vehicle.bounding_box.extent
                        bb = carla.BoundingBox(vehicle.get_location(), extent)
                        bb.rotation = carla.Rotation(pitch=0, yaw=vehicle.get_transform().rotation.yaw, roll=0)
                        self._world.debug.draw_box(box=bb,
                                                   rotation=bb.rotation,
                                                   thickness=0.5,
                                                   color=self.config.leading_vehicle_color,
                                                   life_time=self.config.draw_life_time)
                    elif vehicle_id in rear_vehicle_ids:
                        vehicle = self._world.get_actor(vehicle_id)
                        extent = vehicle.bounding_box.extent
                        bb = carla.BoundingBox(vehicle.get_location(), extent)
                        bb.rotation = carla.Rotation(pitch=0, yaw=vehicle.get_transform().rotation.yaw, roll=0)
                        self._world.debug.draw_box(box=bb,
                                                   rotation=bb.rotation,
                                                   thickness=0.5,
                                                   color=self.config.trailing_vehicle_color,
                                                   life_time=self.config.draw_life_time)

        return target_speed_wrt_leading_vehicle, speed_reduced_by_obj

    def compute_target_speeds_wrt_all_actors(self, initial_target_speed, ego_bounding_boxes, predicted_bounding_boxes,
                                             near_lane_change, leading_vehicle_ids, rear_vehicle_ids,
                                             speed_reduced_by_obj, nearby_walkers, nearby_walkers_ids):
        """
        Compute the target speeds for the ego vehicle considering all actors (vehicles, bicycles, 
        and pedestrians) by checking for intersecting bounding boxes.

        Args:
            initial_target_speed (float): The initial target speed for the ego vehicle.
            ego_bounding_boxes (list): A list of bounding boxes for the ego vehicle at different future frames.
            predicted_bounding_boxes (dict): A dictionary mapping actor IDs to lists of predicted bounding boxes.
            near_lane_change (bool): Whether the ego vehicle is near a lane change maneuver.
            leading_vehicle_ids (list): A list of IDs for vehicles in front of the ego vehicle.
            rear_vehicle_ids (list): A list of IDs for vehicles behind the ego vehicle.
            speed_reduced_by_obj (list or None): A list containing [reduced speed, object type, 
                object ID, distance] for the object that caused the most speed reduction, or None if 
                no speed reduction.
            nearby_walkers (dict): A list of predicted bounding boxes of nearby pedestrians.
            nearby_walkers_ids (list): A list of IDs for nearby pedestrians.

        Returns:
            tuple: A tuple containing the target speeds for bicycles, pedestrians, vehicles, and the updated 
                speed_reduced_by_obj list.
        """
        target_speed_bicycle = initial_target_speed
        target_speed_pedestrian = initial_target_speed
        target_speed_vehicle = initial_target_speed
        ego_vehicle_location = self._vehicle.get_location()
        hazard_color = self.config.ego_vehicle_forecasted_bbs_hazard_color
        normal_color = self.config.ego_vehicle_forecasted_bbs_normal_color
        color = normal_color

        # Iterate over the ego vehicle's bounding boxes and predicted bounding boxes of other actors
        for i, ego_bounding_box in enumerate(ego_bounding_boxes):
            for vehicle_id, bounding_boxes in predicted_bounding_boxes.items():
                # Skip leading and rear vehicles if not near a lane change
                if vehicle_id in leading_vehicle_ids and not near_lane_change:
                    continue
                elif vehicle_id in rear_vehicle_ids and not near_lane_change:
                    continue
                else:
                    # Check if the ego bounding box intersects with the predicted bounding box of the actor
                    intersects_with_ego = self.check_obb_intersection(ego_bounding_box, bounding_boxes[i])
                    ego_speed = self._vehicle.get_velocity().length()

                    if intersects_with_ego:
                        blocking_actor = self._world.get_actor(vehicle_id)

                        # Handle the case when the blocking actor is a bicycle
                        if "base_type" in blocking_actor.attributes and blocking_actor.attributes[
                                "base_type"] == "bicycle":
                            other_speed = blocking_actor.get_velocity().length()
                            distance_to_actor = ego_vehicle_location.distance(blocking_actor.get_location())

                            # Compute the target speed for bicycles using the IDM
                            target_speed_bicycle = min(
                                target_speed_bicycle,
                                self._compute_target_speed_idm(
                                    desired_speed=initial_target_speed,
                                    leading_actor_length=blocking_actor.bounding_box.extent.x * 2,
                                    ego_speed=ego_speed,
                                    leading_actor_speed=other_speed,
                                    distance_to_leading_actor=distance_to_actor,
                                    s0=self.config.idm_bicycle_minimum_distance,
                                    T=self.config.idm_bicycle_desired_time_headway
                                ))

                            # Update the object causing the most speed reduction
                            if speed_reduced_by_obj is None or speed_reduced_by_obj[0] > target_speed_bicycle:
                                speed_reduced_by_obj = [
                                    target_speed_bicycle, blocking_actor.type_id, blocking_actor.id, distance_to_actor
                                ]

                        # Handle the case when the blocking actor is not a bicycle
                        else:
                            self.vehicle_hazard = True  # Set the vehicle hazard flag
                            self.vehicle_affecting_id = vehicle_id  # Store the ID of the vehicle causing the hazard
                            color = hazard_color  # Change the following colors from green to red (no hazard to hazard)
                            target_speed_vehicle = 0  # Set the target speed for vehicles to zero
                            distance_to_actor = blocking_actor.get_location().distance(ego_vehicle_location)

                            # Update the object causing the most speed reduction
                            if speed_reduced_by_obj is None or speed_reduced_by_obj[0] > target_speed_vehicle:
                                speed_reduced_by_obj = [
                                    target_speed_vehicle, blocking_actor.type_id, blocking_actor.id, distance_to_actor
                                ]

            # Iterate over nearby pedestrians and check for intersections with the ego bounding box
            for pedestrian_bb, pedestrian_id in zip(nearby_walkers, nearby_walkers_ids):
                if self.check_obb_intersection(ego_bounding_box, pedestrian_bb[i]):
                    color = hazard_color
                    ego_speed = self._vehicle.get_velocity().length()
                    blocking_actor = self._world.get_actor(pedestrian_id)
                    distance_to_actor = ego_vehicle_location.distance(blocking_actor.get_location())

                    # Compute the target speed for pedestrians using the IDM
                    target_speed_pedestrian = min(
                        target_speed_pedestrian,
                        self._compute_target_speed_idm(
                            desired_speed=initial_target_speed,
                            leading_actor_length=0.5 + self._vehicle.bounding_box.extent.x,
                            ego_speed=ego_speed,
                            leading_actor_speed=0.,
                            distance_to_leading_actor=distance_to_actor,
                            s0=self.config.idm_pedestrian_minimum_distance,
                            T=self.config.idm_pedestrian_desired_time_headway
                        ))

                    # Update the object causing the most speed reduction
                    if speed_reduced_by_obj is None or speed_reduced_by_obj[0] > target_speed_pedestrian:
                        speed_reduced_by_obj = [
                            target_speed_pedestrian, blocking_actor.type_id, blocking_actor.id, distance_to_actor
                        ]

            if self.visualize == 1:
<<<<<<< HEAD
                self._world.debug.draw_box(box=ego_bounding_box,
                                           rotation=ego_bounding_box.rotation,
                                           thickness=0.1,
                                           color=color,
                                           life_time=self.config.draw_life_time)

        return target_speed_bicycle, target_speed_pedestrian, target_speed_vehicle, speed_reduced_by_obj

    def get_brake_and_target_speed(self, plant, route_points, distance_to_next_traffic_light, next_traffic_light,
                                   distance_to_next_stop_sign, next_stop_sign, vehicle_list, actor_list,
                                   initial_target_speed, speed_reduced_by_obj):
        """
        Compute the brake command and target speed for the ego vehicle based on various factors.

        Args:
            plant (bool): Whether to use PlanT.
            route_points (numpy.ndarray): An array of waypoints representing the planned route.
            distance_to_next_traffic_light (float): The distance to the next traffic light.
            next_traffic_light (carla.TrafficLight): The next traffic light actor.
            distance_to_next_stop_sign (float): The distance to the next stop sign.
            next_stop_sign (carla.StopSign): The next stop sign actor.
            vehicle_list (list): A list of vehicle actors in the simulation.
            actor_list (list): A list of all actors (vehicles, pedestrians, etc.) in the simulation.
            initial_target_speed (float): The initial target speed for the ego vehicle.
            speed_reduced_by_obj (list or None): A list containing [reduced speed, object type, object ID, distance] 
                    for the object that caused the most speed reduction, or None if no speed reduction.

        Returns:
            tuple: A tuple containing the brake command (bool), target speed (float), and the updated 
                    speed_reduced_by_obj list.
        """
        ego_speed = self._vehicle.get_velocity().length()
        target_speed = initial_target_speed

        ego_vehicle_location = self._vehicle.get_location()
        ego_vehicle_transform = self._vehicle.get_transform()

        # Calculate the global bounding box of the ego vehicle
        center_ego_bb_global = ego_vehicle_transform.transform(self._vehicle.bounding_box.location)
        ego_bb_global = carla.BoundingBox(center_ego_bb_global, self._vehicle.bounding_box.extent)
        ego_bb_global.rotation = ego_vehicle_transform.rotation
=======
              self._world.debug.draw_box(box=bounding_box,
                                         rotation=bounding_box.rotation,
                                         thickness=0.1,
                                         color=color,
                                         life_time=(1.0 / self.config.carla_fps))
            veh_future_bbs.append(bounding_box)

          if (statistics.mean(self.vehicle_speed_buffer[vehicle.id]['velocity']) < self.config.stuck_vel_threshold and
              statistics.mean(self.vehicle_speed_buffer[vehicle.id]['throttle']) > self.config.stuck_throttle_threshold
              and statistics.mean(self.vehicle_speed_buffer[vehicle.id]['brake']) < self.config.stuck_brake_threshold):
            tmp_stucked_vehicle_id.append(vehicle.id)

          nearby_vehicles[vehicle.id] = veh_future_bbs

      # delete old vehicles
      to_delete = set(self.vehicle_speed_buffer.keys()).difference(tmp_near_vehicle_id)
      for d in to_delete:
        del self.vehicle_speed_buffer[d]
    # -----------------------------------------------------------
    # Intersection checks with ego vehicle
    # -----------------------------------------------------------
    back_only_vehicle_id = []

    color = carla.Color(0, 255, 0, 255)
    color2 = carla.Color(0, 255, 255, 255)
    if not plant:
      for i, elem in enumerate(zip(bounding_boxes_front, bounding_boxes_back)):
        bounding_box, bounding_box_back = elem
        for vehicle_id, traffic_participant in nearby_vehicles.items():
          i_stuck = i
          if not self.junction and (i > number_of_future_frames_no_junction):
            break
          if vehicle_id in tmp_stucked_vehicle_id:
            i_stuck = 0
          back_intersect = (self.check_obb_intersection(bounding_box_back, traffic_participant[i_stuck]) is True)
          front_intersect = (self.check_obb_intersection(bounding_box, traffic_participant[i_stuck]))
          # During lane changes we consider collisions with the back side
          if lane_change and back_intersect:
            color2 = carla.Color(255, 0, 0, 0)
            if self.junction or (i <= number_of_future_frames_no_junction):
              self.vehicle_hazard = True
          if vehicle_id in back_only_vehicle_id:
            back_only_vehicle_id.remove(vehicle_id)
            if back_intersect:
              back_only_vehicle_id.append(vehicle_id)
            continue
          if back_intersect and not front_intersect:
            back_only_vehicle_id.append(vehicle_id)
          if front_intersect:
            color = carla.Color(255, 0, 0, 255)
            if self.junction or (i <= number_of_future_frames_no_junction):
              self.vehicle_hazard = True

        for walker in nearby_walkers:
          if not self.junction and (i > number_of_future_frames_no_junction):
            break
          if self.check_obb_intersection(bounding_box, walker[i]):
            color = carla.Color(255, 0, 0, 255)
            if self.junction or (i <= number_of_future_frames_no_junction):
              self.walker_hazard = True
>>>>>>> 1448bed6

        if self.visualize == 1:
            self._world.debug.draw_box(box=ego_bb_global,
                                       rotation=ego_bb_global.rotation,
                                       thickness=0.1,
                                       color=self.config.ego_vehicle_bb_color,
                                       life_time=self.config.draw_life_time)

        # Reset hazard flags
        self.stop_sign_close = False
        self.walker_close = False
        self.walker_close_id = None
        self.vehicle_hazard = False
        self.vehicle_affecting_id = None
        self.walker_hazard = False
        self.walker_affecting_id = None
        self.traffic_light_hazard = False
        self.stop_sign_hazard = False
        self.walker_hazard = False
        self.stop_sign_close = False

        # Compute if there will be a lane change close
        near_lane_change = self.is_near_lane_change(ego_speed, route_points)

        # Compute the number of future frames to consider for collision detection
        num_future_frames = int(
            self.config.bicycle_frame_rate *
            (self.config.forecast_length_lane_change if near_lane_change else self.config.default_forecast_length))

        # Get future bounding boxes of pedestrians
        if not plant:
            nearby_pedestrians, nearby_pedestrian_ids = self.forecast_walkers(actor_list, ego_vehicle_location,
                                                                              num_future_frames)

        # Forecast the ego vehicle's bounding boxes for the future frames
        ego_bounding_boxes = self.forecast_ego_agent(ego_vehicle_transform, ego_speed, num_future_frames,
                                                     initial_target_speed, route_points)

        # Predict bounding boxes of other actors (vehicles, bicycles, etc.)
        predicted_bounding_boxes = self.predict_other_actors_bounding_boxes(plant, vehicle_list, ego_vehicle_location,
                                                                            num_future_frames, near_lane_change)

        # Compute the leading and trailing vehicle IDs
        leading_vehicle_ids = self._waypoint_planner.compute_leading_vehicles(vehicle_list, self._vehicle.id)
        trailing_vehicle_ids = self._waypoint_planner.compute_trailing_vehicles(vehicle_list, self._vehicle.id)

        # Compute the target speed with respect to the leading vehicle
        target_speed_leading, speed_reduced_by_obj = self.compute_target_speed_wrt_leading_vehicle(
            initial_target_speed, predicted_bounding_boxes, near_lane_change, ego_vehicle_location,
            trailing_vehicle_ids, leading_vehicle_ids, speed_reduced_by_obj, plant)

        # Compute the target speeds with respect to all actors (vehicles, bicycles, pedestrians)
        target_speed_bicycle, target_speed_pedestrian, target_speed_vehicle, speed_reduced_by_obj = \
            self.compute_target_speeds_wrt_all_actors(initial_target_speed, ego_bounding_boxes,
            predicted_bounding_boxes, near_lane_change, leading_vehicle_ids, trailing_vehicle_ids, speed_reduced_by_obj,
            nearby_pedestrians, nearby_pedestrian_ids)

        # Compute the target speed with respect to the red light
        target_speed_red_light = self.ego_agent_affected_by_red_light(ego_vehicle_location, ego_speed, 
                                        distance_to_next_traffic_light, next_traffic_light, route_points, 
                                        initial_target_speed)

        # Update the object causing the most speed reduction
        if speed_reduced_by_obj is None or speed_reduced_by_obj[0] > target_speed_red_light:
            speed_reduced_by_obj = [
                target_speed_red_light, None if next_traffic_light is None else next_traffic_light.type_id,
                None if next_traffic_light is None else next_traffic_light.id, distance_to_next_traffic_light
            ]

        # Compute the target speed with respect to the stop sign
        target_speed_stop_sign = self.ego_agent_affected_by_stop_sign(ego_vehicle_location, ego_speed, next_stop_sign,
                                                                      initial_target_speed, actor_list)
        # Update the object causing the most speed reduction
        if speed_reduced_by_obj is None or speed_reduced_by_obj[0] > target_speed_stop_sign:
            speed_reduced_by_obj = [
                target_speed_stop_sign, None if next_stop_sign is None else next_stop_sign.type_id,
                None if next_stop_sign is None else next_stop_sign.id, distance_to_next_stop_sign
            ]

        # Compute the minimum target speed considering all factors
        target_speed = min(target_speed_leading, target_speed_bicycle, target_speed_vehicle, target_speed_pedestrian,
                           target_speed_red_light, target_speed_stop_sign)

        # Set the hazard flags based on the target speed and its cause
        if target_speed == target_speed_pedestrian and target_speed_pedestrian != initial_target_speed:
            self.walker_hazard = True
            self.walker_close = True
        elif target_speed == target_speed_red_light and target_speed_red_light != initial_target_speed:
            self.traffic_light_hazard = True
        elif target_speed == target_speed_stop_sign and target_speed_stop_sign != initial_target_speed:
            self.stop_sign_hazard = True
            self.stop_sign_close = True

        # Determine if the ego vehicle needs to brake based on the target speed
        brake = target_speed == 0
        return brake, target_speed, speed_reduced_by_obj

    def forecast_ego_agent(self, current_ego_transform, current_ego_speed, num_future_frames, initial_target_speed,
                           route_points):
        """
        Forecast the future states of the ego agent using the kinematic bicycle model and assume their is no hazard to
        check subsequently whether the ego vehicle would collide.

        Args:
            current_ego_transform (carla.Transform): The current transform of the ego vehicle.
            current_ego_speed (float): The current speed of the ego vehicle in m/s.
            num_future_frames (int): The number of future frames to forecast.
            initial_target_speed (float): The initial target speed for the ego vehicle.
            route_points (numpy.ndarray): An array of waypoints representing the planned route.

        Returns:
            list: A list of bounding boxes representing the future states of the ego vehicle.
        """
        self._turn_controller.save_state()
        self._waypoint_planner.save()

        # Initialize the initial state without braking
        location = np.array(
            [current_ego_transform.location.x, current_ego_transform.location.y, current_ego_transform.location.z])
        heading_angle = np.array([np.deg2rad(current_ego_transform.rotation.yaw)])
        speed = np.array([current_ego_speed])

        # Calculate the throttle command based on the target speed and current speed
        throttle = self._longitudinal_controller.get_throttle_extrapolation(initial_target_speed, current_ego_speed)
        steering = self._turn_controller.step(route_points, speed, location, heading_angle.item())
        action = np.array([steering, throttle, 0.0]).flatten()

        future_bounding_boxes = []
        # Iterate over the future frames and forecast the ego agent's state
        for _ in range(num_future_frames):
            # Forecast the next state using the kinematic bicycle model
            location, heading_angle, speed = self.ego_model.forecast_ego_vehicle(location, heading_angle, speed, action)

            # Update the route and extrapolate steering and throttle commands
            extrapolated_route, _, _, _, _, _, _, _ = self._waypoint_planner.run_step(location)
            steering = self._turn_controller.step(extrapolated_route, speed, location, heading_angle.item())
            throttle = self._longitudinal_controller.get_throttle_extrapolation(initial_target_speed, speed)
            action = np.array([steering, throttle, 0.0]).flatten()

            heading_angle_degrees = np.rad2deg(heading_angle).item()

            # Decrease the ego vehicles bounding box if it is slow and resolve permanent bounding box
            # intersectinos at collisions.
            # In case of driving increase them for safety.
            extent = self._vehicle.bounding_box.extent
            # Otherwise we would increase the extent of the bounding box of the vehicle
            extent = carla.Vector3D(x=extent.x, y=extent.y, z=extent.z)
            extent.x *= self.config.slow_speed_extent_factor_ego if current_ego_speed < \
                            self.config.extent_ego_bbs_speed_threshold else self.config.high_speed_extent_factor_ego_x
            extent.y *= self.config.slow_speed_extent_factor_ego if current_ego_speed < \
                            self.config.extent_ego_bbs_speed_threshold else self.config.high_speed_extent_factor_ego_y

            transform = carla.Transform(carla.Location(x=location[0].item(), y=location[1].item(),
                                                       z=location[2].item()))

            ego_bounding_box = carla.BoundingBox(transform.location, extent)
            ego_bounding_box.rotation = carla.Rotation(pitch=0, yaw=heading_angle_degrees, roll=0)

            future_bounding_boxes.append(ego_bounding_box)

        self._turn_controller.load_state()
        self._waypoint_planner.load()

        return future_bounding_boxes

    def forecast_walkers(self, actors, ego_vehicle_location, number_of_future_frames):
        """
        Forecast the future locations of pedestrians in the vicinity of the ego vehicle assuming they 
        keep their velocity and direction

        Args:
            actors (carla.ActorList): A list of actors in the simulation.
            ego_vehicle_location (carla.Location): The current location of the ego vehicle.
            number_of_future_frames (int): The number of future frames to forecast.

        Returns:
            tuple: A tuple containing two lists:
                - list: A list of lists, where each inner list contains the future bounding boxes for a pedestrian.
                - list: A list of IDs for the pedestrians whose locations were forecasted.
        """
        nearby_pedestrians_bbs, nearby_pedestrian_ids = [], []

        # Filter pedestrians within the detection radius
        pedestrians = [
            ped for ped in actors.filter("*walker*")
            if ped.get_location().distance(ego_vehicle_location) < self.config.detection_radius
        ]

        # If no pedestrians are found, return empty lists
        if not pedestrians:
            return nearby_pedestrians_bbs, nearby_pedestrian_ids

        # Extract pedestrian locations, speeds, and directions
        pedestrian_locations = np.array([[ped.get_location().x,
                                          ped.get_location().y,
                                          ped.get_location().z] for ped in pedestrians])
        pedestrian_speeds = np.array([ped.get_velocity().length() for ped in pedestrians])
        pedestrian_speeds = np.maximum(pedestrian_speeds, self.config.min_walker_speed)
        pedestrian_directions = np.array(
            [[ped.get_control().direction.x,
              ped.get_control().direction.y,
              ped.get_control().direction.z] for ped in pedestrians])

        # Calculate future pedestrian locations based on their current locations, speeds, and directions
        future_pedestrian_locations = pedestrian_locations[:, None, :] + np.arange(1, number_of_future_frames + 1)[
            None, :, None] * pedestrian_directions[:,
                                                   None, :] * pedestrian_speeds[:, None,
                                                                                None] / self.config.bicycle_frame_rate

        # Iterate over pedestrians and calculate their future bounding boxes
        for i, ped in enumerate(pedestrians):
            bb, transform = ped.bounding_box, ped.get_transform()
            rotation = carla.Rotation(pitch=bb.rotation.pitch + transform.rotation.pitch,
                                      yaw=bb.rotation.yaw + transform.rotation.yaw,
                                      roll=bb.rotation.roll + transform.rotation.roll)
            extent = bb.extent
            extent.x = max(self.config.pedestrian_minimum_extent, extent.x)  # Ensure a minimum width
            extent.y = max(self.config.pedestrian_minimum_extent, extent.y)  # Ensure a minimum length

            pedestrian_future_bboxes = []
            for j in range(number_of_future_frames):
                location = carla.Location(future_pedestrian_locations[i, j, 0], future_pedestrian_locations[i, j, 1],
                                          future_pedestrian_locations[i, j, 2])

                bounding_box = carla.BoundingBox(location, extent)
                bounding_box.rotation = rotation
                pedestrian_future_bboxes.append(bounding_box)

            nearby_pedestrian_ids.append(ped.id)
            nearby_pedestrians_bbs.append(pedestrian_future_bboxes)

        # Visualize the future bounding boxes of pedestrians (if enabled)
        if self.visualize == 1:
            for bbs in nearby_pedestrians_bbs:
                for bbox in bbs:
                    self._world.debug.draw_box(box=bbox,
                                               rotation=bbox.rotation,
                                               thickness=0.1,
                                               color=self.config.pedestrian_forecasted_bbs_color,
                                               life_time=self.config.draw_life_time)

        return nearby_pedestrians_bbs, nearby_pedestrian_ids

    def ego_agent_affected_by_red_light(self, ego_vehicle_location, ego_vehicle_speed, distance_to_traffic_light, 
                                        next_traffic_light, route_points, target_speed):
        """
        Handles the behavior of the ego vehicle when approaching a traffic light.

        Args:
            ego_vehicle_location (carla.Location): The ego vehicle location.
            ego_vehicle_speed (float): The current speed of the ego vehicle in m/s.
            distance_to_traffic_light (float): The distance from the ego vehicle to the next traffic light.
            next_traffic_light (carla.TrafficLight or None): The next traffic light in the route.
            route_points (numpy.ndarray): An array of (x, y, z) coordinates representing the route.
            target_speed (float): The target speed for the ego vehicle.

        Returns:
            float: The adjusted target speed for the ego vehicle.
        """

        self.close_traffic_lights.clear()

        for light, center, waypoints in self.list_traffic_lights:

            center_loc = carla.Location(center)
            if center_loc.distance(ego_vehicle_location) > self.config.light_radius:
                continue

            for wp in waypoints:
                # * 0.9 to make the box slightly smaller than the street to prevent overlapping boxes.
                length_bounding_box = carla.Vector3D((wp.lane_width / 2.0) * 0.9, light.trigger_volume.extent.y,
                                                                                         light.trigger_volume.extent.z)
                length_bounding_box = carla.Vector3D(1.5, 1.5, 0.5)

                bounding_box = carla.BoundingBox(wp.transform.location, length_bounding_box)

                gloabl_rot = light.get_transform().rotation
                bounding_box.rotation = carla.Rotation(pitch=gloabl_rot.pitch,
                                                       yaw=gloabl_rot.yaw,
                                                       roll=gloabl_rot.roll)

                affects_ego = next_traffic_light is not None and light.id==next_traffic_light.id

                self.close_traffic_lights.append([bounding_box, light.state, light.id, affects_ego])

                if self.visualize == 1:
                    if light.state == carla.libcarla.TrafficLightState.Red:
                        color = carla.Color(255, 0, 0, 255)
                    elif light.state == carla.libcarla.TrafficLightState.Yellow:
                        color = carla.Color(255, 255, 0, 255)
                    elif light.state == carla.libcarla.TrafficLightState.Green:
                        color = carla.Color(0, 255, 0, 255)
                    elif light.state == carla.libcarla.TrafficLightState.Off:
                        color = carla.Color(0, 0, 0, 255)
                    else:  # unknown
                        color = carla.Color(0, 0, 255, 255)

                    self._world.debug.draw_box(box=bounding_box,
                                                    rotation=bounding_box.rotation,
                                                    thickness=0.1,
                                                    color=color,
                                                    life_time=0.051)

                    self._world.debug.draw_point(wp.transform.location + carla.Location(z=light.trigger_volume.location.z),
                                                                             size=0.1,
                                                                             color=color,
                                                                             life_time=(1.0 / self.config.carla_fps)+1e-6)

        if next_traffic_light is None or next_traffic_light.state == carla.TrafficLightState.Green:
            # No traffic light or green light, continue with the current target speed
            return target_speed

        # Compute the target speed using the IDM
        target_speed = self._compute_target_speed_idm(
            desired_speed=target_speed,
            leading_actor_length=0.,
            ego_speed=ego_vehicle_speed,
            leading_actor_speed=0.,
            distance_to_leading_actor=distance_to_traffic_light,
            s0=self.config.idm_red_light_minimum_distance,
            T=self.config.idm_red_light_desired_time_headway
        )

        return target_speed

    def ego_agent_affected_by_stop_sign(self, ego_vehicle_location, ego_vehicle_speed, next_stop_sign, target_speed, 
                                        actor_list):
        """
        Handles the behavior of the ego vehicle when approaching a stop sign.

        Args:
            ego_vehicle_location (carla.Location): The location of the ego vehicle.
            ego_vehicle_speed (float): The current speed of the ego vehicle in m/s.
            next_stop_sign (carla.TrafficSign or None): The next stop sign in the route.
            target_speed (float): The target speed for the ego vehicle.
            actor_list (list): A list of all actors (vehicles, pedestrians, etc.) in the simulation.

        Returns:
            float: The adjusted target speed for the ego vehicle.
        """
        self.close_stop_signs.clear()
        stop_signs = self.get_nearby_object(ego_vehicle_location, actor_list.filter('*traffic.stop*'), self.config.light_radius)
        
        for stop_sign in stop_signs:
            center_bb_stop_sign = stop_sign.get_transform().transform(stop_sign.trigger_volume.location)
            wp = self.world_map.get_waypoint(center_bb_stop_sign)
            stop_sign_extent = carla.Vector3D(1.5, 1.5, 0.5)
            bounding_box_stop_sign = carla.BoundingBox(center_bb_stop_sign, stop_sign_extent)
            rotation_stop_sign = stop_sign.get_transform().rotation
            bounding_box_stop_sign.rotation = carla.Rotation(pitch=rotation_stop_sign.pitch,
                                                             yaw=rotation_stop_sign.yaw,
                                                             roll=rotation_stop_sign.roll)

            affects_ego = (next_stop_sign is not None and next_stop_sign.id==stop_sign.id and not self.cleared_stop_sign)
            self.close_stop_signs.append([bounding_box_stop_sign, stop_sign.id, affects_ego])

            if self.visualize:
                color = carla.Color(0, 1, 0) if affects_ego else carla.Color(1, 0, 0)
                self._world.debug.draw_box(box=bounding_box_stop_sign,
                                                                     rotation=bounding_box_stop_sign.rotation,
                                                                     thickness=0.1,
                                                                     color=color,
                                                                     life_time=(1.0 / self.config.carla_fps)+1e-6)

        if next_stop_sign is None:
            # No stop sign, continue with the current target speed
            return target_speed

        # Calculate the accurate distance to the stop sign
        distance_to_stop_sign = next_stop_sign.get_transform().transform(next_stop_sign.trigger_volume.location) \
            .distance(ego_vehicle_location)

        # Reset the stop sign flag if we are farther than 10m away
        if distance_to_stop_sign > self.config.unclearing_distance_to_stop_sign:
            self.cleared_stop_sign = False
        else:
            # Set the stop sign flag if we are closer than 3m and speed is low enough
            if ego_vehicle_speed < 0.1 and distance_to_stop_sign < self.config.clearing_distance_to_stop_sign:
                self.cleared_stop_sign = True

        # Set the distance to stop sign as infinity if the stop sign has been cleared
        distance_to_stop_sign = np.inf if self.cleared_stop_sign else distance_to_stop_sign

        # Compute the target speed using the IDM
        target_speed = self._compute_target_speed_idm(
            desired_speed=target_speed,
            leading_actor_length=0,  #self._vehicle.bounding_box.extent.x,
            ego_speed=ego_vehicle_speed,
            leading_actor_speed=0.,
            distance_to_leading_actor=distance_to_stop_sign,
            s0=self.config.idm_stop_sign_minimum_distance,
            T=self.config.idm_stop_sign_desired_time_headway)

        # Return whether the ego vehicle is affected by the stop sign and the adjusted target speed
        return target_speed

    def _dot_product(self, vector1, vector2):
        """
        Calculate the dot product of two vectors.

        Args:
            vector1 (carla.Vector3D): The first vector.
            vector2 (carla.Vector3D): The second vector.

        Returns:
            float: The dot product of the two vectors.
        """
        return vector1.x * vector2.x + vector1.y * vector2.y + vector1.z * vector2.z

    def cross_product(self, vector1, vector2):
        """
        Calculate the cross product of two vectors.

        Args:
            vector1 (carla.Vector3D): The first vector.
            vector2 (carla.Vector3D): The second vector.

        Returns:
            carla.Vector3D: The cross product of the two vectors.
        """
        x = vector1.y * vector2.z - vector1.z * vector2.y
        y = vector1.z * vector2.x - vector1.x * vector2.z
        z = vector1.x * vector2.y - vector1.y * vector2.x

        return carla.Vector3D(x=x, y=y, z=z)

    def get_separating_plane(self, relative_position, plane_normal, obb1, obb2):
        """
        Check if there is a separating plane between two oriented bounding boxes (OBBs).

        Args:
            relative_position (carla.Vector3D): The relative position between the two OBBs.
            plane_normal (carla.Vector3D): The normal vector of the plane.
            obb1 (carla.BoundingBox): The first oriented bounding box.
            obb2 (carla.BoundingBox): The second oriented bounding box.

        Returns:
            bool: True if there is a separating plane, False otherwise.
        """
        # Calculate the projection of the relative position onto the plane normal
        projection_distance = abs(self._dot_product(relative_position, plane_normal))

        # Calculate the sum of the projections of the OBB extents onto the plane normal
        obb1_projection = (abs(self._dot_product(obb1.rotation.get_forward_vector() * obb1.extent.x, plane_normal)) +
                           abs(self._dot_product(obb1.rotation.get_right_vector() * obb1.extent.y, plane_normal)) +
                           abs(self._dot_product(obb1.rotation.get_up_vector() * obb1.extent.z, plane_normal)))

        obb2_projection = (abs(self._dot_product(obb2.rotation.get_forward_vector() * obb2.extent.x, plane_normal)) +
                           abs(self._dot_product(obb2.rotation.get_right_vector() * obb2.extent.y, plane_normal)) +
                           abs(self._dot_product(obb2.rotation.get_up_vector() * obb2.extent.z, plane_normal)))

        # Check if the projection distance is greater than the sum of the OBB projections
        return projection_distance > obb1_projection + obb2_projection

    def check_obb_intersection(self, obb1, obb2):
        """
        Check if two 3D oriented bounding boxes (OBBs) intersect.

        Args:
            obb1 (carla.BoundingBox): The first oriented bounding box.
            obb2 (carla.BoundingBox): The second oriented bounding box.

        Returns:
            bool: True if the two OBBs intersect, False otherwise.
        """
        relative_position = obb2.location - obb1.location

        # Check for separating planes along the axes of both OBBs
        if (self.get_separating_plane(relative_position, obb1.rotation.get_forward_vector(), obb1, obb2) or
                self.get_separating_plane(relative_position, obb1.rotation.get_right_vector(), obb1, obb2) or
                self.get_separating_plane(relative_position, obb1.rotation.get_up_vector(), obb1, obb2) or
                self.get_separating_plane(relative_position, obb2.rotation.get_forward_vector(), obb1, obb2) or
                self.get_separating_plane(relative_position, obb2.rotation.get_right_vector(), obb1, obb2) or
                self.get_separating_plane(relative_position, obb2.rotation.get_up_vector(), obb1, obb2)):

            return False

        # Check for separating planes along the cross products of the axes of both OBBs
        if (self.get_separating_plane(relative_position, self.cross_product(obb1.rotation.get_forward_vector(), \
                                                            obb2.rotation.get_forward_vector()), obb1,obb2) or
            self.get_separating_plane(relative_position, self.cross_product(obb1.rotation.get_forward_vector(), \
                                                            obb2.rotation.get_right_vector()), obb1,obb2) or
            self.get_separating_plane(relative_position, self.cross_product(obb1.rotation.get_forward_vector(), \
                                                            obb2.rotation.get_up_vector()), obb1,obb2) or
            self.get_separating_plane(relative_position, self.cross_product(obb1.rotation.get_right_vector(), \
                                                            obb2.rotation.get_forward_vector()), obb1,obb2) or
            self.get_separating_plane(relative_position, self.cross_product(obb1.rotation.get_right_vector(), \
                                                            obb2.rotation.get_right_vector()), obb1, obb2) or
            self.get_separating_plane(relative_position, self.cross_product(obb1.rotation.get_right_vector(), \
                                                            obb2.rotation.get_up_vector()), obb1, obb2) or
            self.get_separating_plane(relative_position, self.cross_product(obb1.rotation.get_up_vector(), \
                                                            obb2.rotation.get_forward_vector()), obb1,obb2) or
            self.get_separating_plane(relative_position, self.cross_product(obb1.rotation.get_up_vector(), \
                                                            obb2.rotation.get_right_vector()), obb1,obb2) or
            self.get_separating_plane(relative_position, self.cross_product(obb1.rotation.get_up_vector(), \
                                                            obb2.rotation.get_up_vector()), obb1, obb2)):

            return False

        # If no separating plane is found, the OBBs intersect
        return True

    def _get_angle_to(self, current_position, current_heading, target_position):
        """
        Calculate the angle (in degrees) from the current position and heading to a target position.

        Args:
            current_position (list): A list of (x, y) coordinates representing the current position.
            current_heading (float): The current heading angle in radians.
            target_position (tuple or list): A tuple or list of (x, y) coordinates representing the target position.

        Returns:
            float: The angle (in degrees) from the current position and heading to the target position.
        """
        cos_heading = math.cos(current_heading)
        sin_heading = math.sin(current_heading)

        # Calculate the vector from the current position to the target position
        position_delta = target_position - current_position

        # Calculate the dot product of the position delta vector and the current heading vector
        aim_x = cos_heading * position_delta[0] + sin_heading * position_delta[1]
        aim_y = -sin_heading * position_delta[0] + cos_heading * position_delta[1]

        # Calculate the angle (in radians) from the current heading to the target position
        angle_radians = -math.atan2(-aim_y, aim_x)

        # Convert the angle from radians to degrees
        angle_degrees = np.float_(math.degrees(angle_radians))

        return angle_degrees

    def get_nearby_object(self, ego_vehicle_position, all_actors, search_radius):
        """
        Find actors, who's trigger boxes are within a specified radius around the ego vehicle.

        Args:
            ego_vehicle_position (carla.Location): The position of the ego vehicle.
            all_actors (list): A list of all actors.
            search_radius (float): The radius (in meters) around the ego vehicle to search for nearby actors.

        Returns:
            list: A list of actors within the specified search radius.
        """
        nearby_objects = []
        for actor in all_actors:
            try:
                trigger_box_global_pos = actor.get_transform().transform(actor.trigger_volume.location)
            except:
                print("Warning! Error caught in get_nearby_objects. (probably AttributeError: actor.trigger_volume)")
                print("Skipping this object.")
                continue

            # Convert the vector to a carla.Location for distance calculation
            trigger_box_global_pos = carla.Location(x=trigger_box_global_pos.x,
                                                    y=trigger_box_global_pos.y,
                                                    z=trigger_box_global_pos.z)

            # Check if the actor's trigger volume is within the search radius
            if trigger_box_global_pos.distance(ego_vehicle_position) < search_radius:
                nearby_objects.append(actor)

        return nearby_objects<|MERGE_RESOLUTION|>--- conflicted
+++ resolved
@@ -1458,7 +1458,6 @@
                         ]
 
             if self.visualize == 1:
-<<<<<<< HEAD
                 self._world.debug.draw_box(box=ego_bounding_box,
                                            rotation=ego_bounding_box.rotation,
                                            thickness=0.1,
@@ -1500,69 +1499,7 @@
         center_ego_bb_global = ego_vehicle_transform.transform(self._vehicle.bounding_box.location)
         ego_bb_global = carla.BoundingBox(center_ego_bb_global, self._vehicle.bounding_box.extent)
         ego_bb_global.rotation = ego_vehicle_transform.rotation
-=======
-              self._world.debug.draw_box(box=bounding_box,
-                                         rotation=bounding_box.rotation,
-                                         thickness=0.1,
-                                         color=color,
-                                         life_time=(1.0 / self.config.carla_fps))
-            veh_future_bbs.append(bounding_box)
-
-          if (statistics.mean(self.vehicle_speed_buffer[vehicle.id]['velocity']) < self.config.stuck_vel_threshold and
-              statistics.mean(self.vehicle_speed_buffer[vehicle.id]['throttle']) > self.config.stuck_throttle_threshold
-              and statistics.mean(self.vehicle_speed_buffer[vehicle.id]['brake']) < self.config.stuck_brake_threshold):
-            tmp_stucked_vehicle_id.append(vehicle.id)
-
-          nearby_vehicles[vehicle.id] = veh_future_bbs
-
-      # delete old vehicles
-      to_delete = set(self.vehicle_speed_buffer.keys()).difference(tmp_near_vehicle_id)
-      for d in to_delete:
-        del self.vehicle_speed_buffer[d]
-    # -----------------------------------------------------------
-    # Intersection checks with ego vehicle
-    # -----------------------------------------------------------
-    back_only_vehicle_id = []
-
-    color = carla.Color(0, 255, 0, 255)
-    color2 = carla.Color(0, 255, 255, 255)
-    if not plant:
-      for i, elem in enumerate(zip(bounding_boxes_front, bounding_boxes_back)):
-        bounding_box, bounding_box_back = elem
-        for vehicle_id, traffic_participant in nearby_vehicles.items():
-          i_stuck = i
-          if not self.junction and (i > number_of_future_frames_no_junction):
-            break
-          if vehicle_id in tmp_stucked_vehicle_id:
-            i_stuck = 0
-          back_intersect = (self.check_obb_intersection(bounding_box_back, traffic_participant[i_stuck]) is True)
-          front_intersect = (self.check_obb_intersection(bounding_box, traffic_participant[i_stuck]))
-          # During lane changes we consider collisions with the back side
-          if lane_change and back_intersect:
-            color2 = carla.Color(255, 0, 0, 0)
-            if self.junction or (i <= number_of_future_frames_no_junction):
-              self.vehicle_hazard = True
-          if vehicle_id in back_only_vehicle_id:
-            back_only_vehicle_id.remove(vehicle_id)
-            if back_intersect:
-              back_only_vehicle_id.append(vehicle_id)
-            continue
-          if back_intersect and not front_intersect:
-            back_only_vehicle_id.append(vehicle_id)
-          if front_intersect:
-            color = carla.Color(255, 0, 0, 255)
-            if self.junction or (i <= number_of_future_frames_no_junction):
-              self.vehicle_hazard = True
-
-        for walker in nearby_walkers:
-          if not self.junction and (i > number_of_future_frames_no_junction):
-            break
-          if self.check_obb_intersection(bounding_box, walker[i]):
-            color = carla.Color(255, 0, 0, 255)
-            if self.junction or (i <= number_of_future_frames_no_junction):
-              self.walker_hazard = True
->>>>>>> 1448bed6
-
+      
         if self.visualize == 1:
             self._world.debug.draw_box(box=ego_bb_global,
                                        rotation=ego_bb_global.rotation,
